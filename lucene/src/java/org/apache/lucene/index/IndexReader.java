--- conflicted
+++ resolved
@@ -1073,104 +1073,6 @@
     return null;
   }
 
-<<<<<<< HEAD
-=======
-
-  /** Deletes the document numbered <code>docNum</code>.  Once a document is
-   * deleted it will not appear in TermDocs or TermPositions enumerations.
-   * Attempts to read its field with the {@link #document}
-   * method will result in an error.  The presence of this document may still be
-   * reflected in the {@link #docFreq} statistic, though
-   * this will be corrected eventually as the index is further modified.
-   *
-   * @throws StaleReaderException if the index has changed
-   * since this reader was opened
-   * @throws CorruptIndexException if the index is corrupt
-   * @throws LockObtainFailedException if another writer
-   *  has this index open (<code>write.lock</code> could not
-   *  be obtained)
-   * @throws IOException if there is a low-level IO error
-   */
-  public synchronized void deleteDocument(int docNum) throws StaleReaderException, CorruptIndexException, LockObtainFailedException, IOException {
-    ensureOpen();
-    acquireWriteLock();
-    hasChanges = true;
-    doDelete(docNum);
-  }
-
-
-  /** Implements deletion of the document numbered <code>docNum</code>.
-   * Applications should call {@link #deleteDocument(int)} or {@link #deleteDocuments(Term)}.
-   */
-  protected abstract void doDelete(int docNum) throws CorruptIndexException, IOException;
-
-
-  /** Deletes all documents that have a given <code>term</code> indexed.
-   * This is useful if one uses a document field to hold a unique ID string for
-   * the document.  Then to delete such a document, one merely constructs a
-   * term with the appropriate field and the unique ID string as its text and
-   * passes it to this method.
-   * See {@link #deleteDocument(int)} for information about when this deletion will 
-   * become effective.
-   *
-   * @return the number of documents deleted
-   * @throws StaleReaderException if the index has changed
-   *  since this reader was opened
-   * @throws CorruptIndexException if the index is corrupt
-   * @throws LockObtainFailedException if another writer
-   *  has this index open (<code>write.lock</code> could not
-   *  be obtained)
-   * @throws IOException if there is a low-level IO error
-   */
-  public int deleteDocuments(Term term) throws StaleReaderException, CorruptIndexException, LockObtainFailedException, IOException {
-    ensureOpen();
-    DocsEnum docs = MultiFields.getTermDocsEnum(this,
-                                                MultiFields.getLiveDocs(this),
-                                                term.field(),
-                                                term.bytes(),
-                                                false);
-    if (docs == null) {
-      return 0;
-    }
-    int n = 0;
-    int doc;
-    while ((doc = docs.nextDoc()) != DocsEnum.NO_MORE_DOCS) {
-      deleteDocument(doc);
-      n++;
-    }
-    return n;
-  }
-
-  /** Undeletes all documents currently marked as deleted in
-   * this index.
-   *
-   * <p>NOTE: this method can only recover documents marked
-   * for deletion but not yet removed from the index; when
-   * and how Lucene removes deleted documents is an
-   * implementation detail, subject to change from release
-   * to release.  However, you can use {@link
-   * #numDeletedDocs} on the current IndexReader instance to
-   * see how many documents will be un-deleted.
-   *
-   * @throws StaleReaderException if the index has changed
-   *  since this reader was opened
-   * @throws LockObtainFailedException if another writer
-   *  has this index open (<code>write.lock</code> could not
-   *  be obtained)
-   * @throws CorruptIndexException if the index is corrupt
-   * @throws IOException if there is a low-level IO error
-   */
-  public synchronized void undeleteAll() throws StaleReaderException, CorruptIndexException, LockObtainFailedException, IOException {
-    ensureOpen();
-    acquireWriteLock();
-    hasChanges = true;
-    doUndeleteAll();
-  }
-
-  /** Implements actual undeleteAll() in subclass. */
-  protected abstract void doUndeleteAll() throws CorruptIndexException, IOException;
-
->>>>>>> 961b820e
   /** Does nothing by default. Subclasses that require a write lock for
    *  index modifications must implement this method. */
   protected synchronized void acquireWriteLock() throws IOException {
