package org.apache.lucene.index;

/**
 * Licensed to the Apache Software Foundation (ASF) under one or more
 * contributor license agreements.  See the NOTICE file distributed with
 * this work for additional information regarding copyright ownership.
 * The ASF licenses this file to You under the Apache License, Version 2.0
 * (the "License"); you may not use this file except in compliance with
 * the License.  You may obtain a copy of the License at
 *
 *     http://www.apache.org/licenses/LICENSE-2.0
 *
 * Unless required by applicable law or agreed to in writing, software
 * distributed under the License is distributed on an "AS IS" BASIS,
 * WITHOUT WARRANTIES OR CONDITIONS OF ANY KIND, either express or implied.
 * See the License for the specific language governing permissions and
 * limitations under the License.
 */

import org.apache.lucene.document.Document;
import org.apache.lucene.document.Fieldable;
import org.apache.lucene.index.values.Values;
import org.apache.lucene.store.Directory;
import org.apache.lucene.store.IndexInput;
import org.apache.lucene.store.IndexOutput;
import org.apache.lucene.util.StringHelper;

import java.io.IOException;
import java.util.*;

/** Access to the Fieldable Info file that describes document fields and whether or
 *  not they are indexed. Each segment has a separate Fieldable Info file. Objects
 *  of this class are thread-safe for multiple readers, but only one thread can
 *  be adding documents at a time, with no other reader or writer threads
 *  accessing this object.
 *  @lucene.experimental
 */
public final class FieldInfos {

  // First used in 2.9; prior to 2.9 there was no format header
  public static final int FORMAT_START = -2;
  public static final int FORMAT_PER_FIELD_CODEC = -3;

  // Records index values for this field
  public static final int FORMAT_INDEX_VALUES = -3;

  // whenever you add a new format, make it 1 smaller (negative version logic)!
<<<<<<< HEAD
  static final int FORMAT_CURRENT = FORMAT_INDEX_VALUES;
=======
  static final int FORMAT_CURRENT = FORMAT_PER_FIELD_CODEC;
>>>>>>> e7136370
  
  static final int FORMAT_MINIMUM = FORMAT_START;
  
  static final byte IS_INDEXED = 0x1;
  static final byte STORE_TERMVECTOR = 0x2;
  static final byte STORE_POSITIONS_WITH_TERMVECTOR = 0x4;
  static final byte STORE_OFFSET_WITH_TERMVECTOR = 0x8;
  static final byte OMIT_NORMS = 0x10;
  static final byte STORE_PAYLOADS = 0x20;
  static final byte OMIT_TERM_FREQ_AND_POSITIONS = 0x40;
  
  private final ArrayList<FieldInfo> byNumber = new ArrayList<FieldInfo>();
  private final HashMap<String,FieldInfo> byName = new HashMap<String,FieldInfo>();
  private int format;

  public FieldInfos() {
  }

  /**
   * Construct a FieldInfos object using the directory and the name of the file
   * IndexInput
   * @param d The directory to open the IndexInput from
   * @param name The name of the file to open the IndexInput from in the Directory
   * @throws IOException
   */
  public FieldInfos(Directory d, String name) throws IOException {
    IndexInput input = d.openInput(name);
    try {
      read(input, name);
    } finally {
      input.close();
    }
  }

  /**
   * Returns a deep clone of this FieldInfos instance.
   */
  @Override
  synchronized public Object clone() {
    FieldInfos fis = new FieldInfos();
    final int numField = byNumber.size();
    for(int i=0;i<numField;i++) {
      FieldInfo fi = (FieldInfo) ( byNumber.get(i)).clone();
      fis.byNumber.add(fi);
      fis.byName.put(fi.name, fi);
    }
    return fis;
  }

  /** Adds field info for a Document. */
  synchronized public void add(Document doc) {
    List<Fieldable> fields = doc.getFields();
    for (Fieldable field : fields) {
      add(field.name(), field.isIndexed(), field.isTermVectorStored(), field.isStorePositionWithTermVector(),
              field.isStoreOffsetWithTermVector(), field.getOmitNorms(), false, field.getOmitTermFreqAndPositions());
    }
  }

  /** Returns true if any fields do not omitTermFreqAndPositions */
  public boolean hasProx() {
    final int numFields = byNumber.size();
    for(int i=0;i<numFields;i++) {
      final FieldInfo fi = fieldInfo(i);
      if (fi.isIndexed && !fi.omitTermFreqAndPositions) {
        return true;
      }
    }
    return false;
  }
  
  /**
   * Add fields that are indexed. Whether they have termvectors has to be specified.
   * 
   * @param names The names of the fields
   * @param storeTermVectors Whether the fields store term vectors or not
   * @param storePositionWithTermVector true if positions should be stored.
   * @param storeOffsetWithTermVector true if offsets should be stored
   */
  synchronized public void addIndexed(Collection<String> names, boolean storeTermVectors, boolean storePositionWithTermVector, 
                         boolean storeOffsetWithTermVector) {
    for (String name : names) {
      add(name, true, storeTermVectors, storePositionWithTermVector, storeOffsetWithTermVector);
    }
  }

  /**
   * Assumes the fields are not storing term vectors.
   * 
   * @param names The names of the fields
   * @param isIndexed Whether the fields are indexed or not
   * 
   * @see #add(String, boolean)
   */
  synchronized public void add(Collection<String> names, boolean isIndexed) {
    for (String name : names) {
      add(name, isIndexed);
    }
  }

  /**
   * Calls 5 parameter add with false for all TermVector parameters.
   * 
   * @param name The name of the Fieldable
   * @param isIndexed true if the field is indexed
   * @see #add(String, boolean, boolean, boolean, boolean)
   */
  synchronized public void add(String name, boolean isIndexed) {
    add(name, isIndexed, false, false, false, false);
  }

  /**
   * Calls 5 parameter add with false for term vector positions and offsets.
   * 
   * @param name The name of the field
   * @param isIndexed  true if the field is indexed
   * @param storeTermVector true if the term vector should be stored
   */
  synchronized public void add(String name, boolean isIndexed, boolean storeTermVector){
    add(name, isIndexed, storeTermVector, false, false, false);
  }
  
  /** If the field is not yet known, adds it. If it is known, checks to make
   *  sure that the isIndexed flag is the same as was given previously for this
   *  field. If not - marks it as being indexed.  Same goes for the TermVector
   * parameters.
   * 
   * @param name The name of the field
   * @param isIndexed true if the field is indexed
   * @param storeTermVector true if the term vector should be stored
   * @param storePositionWithTermVector true if the term vector with positions should be stored
   * @param storeOffsetWithTermVector true if the term vector with offsets should be stored
   */
  synchronized public void add(String name, boolean isIndexed, boolean storeTermVector,
                  boolean storePositionWithTermVector, boolean storeOffsetWithTermVector) {

    add(name, isIndexed, storeTermVector, storePositionWithTermVector, storeOffsetWithTermVector, false);
  }

    /** If the field is not yet known, adds it. If it is known, checks to make
   *  sure that the isIndexed flag is the same as was given previously for this
   *  field. If not - marks it as being indexed.  Same goes for the TermVector
   * parameters.
   *
   * @param name The name of the field
   * @param isIndexed true if the field is indexed
   * @param storeTermVector true if the term vector should be stored
   * @param storePositionWithTermVector true if the term vector with positions should be stored
   * @param storeOffsetWithTermVector true if the term vector with offsets should be stored
   * @param omitNorms true if the norms for the indexed field should be omitted
   */
  synchronized public void add(String name, boolean isIndexed, boolean storeTermVector,
                  boolean storePositionWithTermVector, boolean storeOffsetWithTermVector, boolean omitNorms) {
    add(name, isIndexed, storeTermVector, storePositionWithTermVector,
        storeOffsetWithTermVector, omitNorms, false, false);
  }
  
  /** If the field is not yet known, adds it. If it is known, checks to make
   *  sure that the isIndexed flag is the same as was given previously for this
   *  field. If not - marks it as being indexed.  Same goes for the TermVector
   * parameters.
   *
   * @param name The name of the field
   * @param isIndexed true if the field is indexed
   * @param storeTermVector true if the term vector should be stored
   * @param storePositionWithTermVector true if the term vector with positions should be stored
   * @param storeOffsetWithTermVector true if the term vector with offsets should be stored
   * @param omitNorms true if the norms for the indexed field should be omitted
   * @param storePayloads true if payloads should be stored for this field
   * @param omitTermFreqAndPositions true if term freqs should be omitted for this field
   */
  synchronized public FieldInfo add(String name, boolean isIndexed, boolean storeTermVector,
                       boolean storePositionWithTermVector, boolean storeOffsetWithTermVector,
                       boolean omitNorms, boolean storePayloads, boolean omitTermFreqAndPositions) {
    FieldInfo fi = fieldInfo(name);
    if (fi == null) {
      return addInternal(name, isIndexed, storeTermVector, storePositionWithTermVector, storeOffsetWithTermVector, omitNorms, storePayloads, omitTermFreqAndPositions);
    } else {
      fi.update(isIndexed, storeTermVector, storePositionWithTermVector, storeOffsetWithTermVector, omitNorms, storePayloads, omitTermFreqAndPositions);
    }
    return fi;
  }

  private FieldInfo addInternal(String name, boolean isIndexed,
                                boolean storeTermVector, boolean storePositionWithTermVector, 
                                boolean storeOffsetWithTermVector, boolean omitNorms, boolean storePayloads, boolean omitTermFreqAndPositions) {
    name = StringHelper.intern(name);
    FieldInfo fi = new FieldInfo(name, isIndexed, byNumber.size(), storeTermVector, storePositionWithTermVector,
                                 storeOffsetWithTermVector, omitNorms, storePayloads, omitTermFreqAndPositions);
    byNumber.add(fi);
    byName.put(name, fi);
    return fi;
  }

  public int fieldNumber(String fieldName) {
    FieldInfo fi = fieldInfo(fieldName);
    return (fi != null) ? fi.number : -1;
  }

  public FieldInfo fieldInfo(String fieldName) {
    return  byName.get(fieldName);
  }

  /**
   * Return the fieldName identified by its number.
   * 
   * @param fieldNumber
   * @return the fieldName or an empty string when the field
   * with the given number doesn't exist.
   */  
  public String fieldName(int fieldNumber) {
	FieldInfo fi = fieldInfo(fieldNumber);
	return (fi != null) ? fi.name : "";
  }

  /**
   * Return the fieldinfo object referenced by the fieldNumber.
   * @param fieldNumber
   * @return the FieldInfo object or null when the given fieldNumber
   * doesn't exist.
   */  
  public FieldInfo fieldInfo(int fieldNumber) {
	return (fieldNumber >= 0) ? byNumber.get(fieldNumber) : null;
  }

  public int size() {
    return byNumber.size();
  }

  public boolean hasVectors() {
    boolean hasVectors = false;
    for (int i = 0; i < size(); i++) {
      if (fieldInfo(i).storeTermVector) {
        hasVectors = true;
        break;
      }
    }
    return hasVectors;
  }

  public void write(Directory d, String name) throws IOException {
    IndexOutput output = d.createOutput(name);
    try {
      write(output);
    } finally {
      output.close();
    }
  }

  public void write(IndexOutput output) throws IOException {
    output.writeVInt(FORMAT_CURRENT);
    output.writeVInt(size());
    for (int i = 0; i < size(); i++) {
      FieldInfo fi = fieldInfo(i);
      byte bits = 0x0;
      if (fi.isIndexed) bits |= IS_INDEXED;
      if (fi.storeTermVector) bits |= STORE_TERMVECTOR;
      if (fi.storePositionWithTermVector) bits |= STORE_POSITIONS_WITH_TERMVECTOR;
      if (fi.storeOffsetWithTermVector) bits |= STORE_OFFSET_WITH_TERMVECTOR;
      if (fi.omitNorms) bits |= OMIT_NORMS;
      if (fi.storePayloads) bits |= STORE_PAYLOADS;
      if (fi.omitTermFreqAndPositions) bits |= OMIT_TERM_FREQ_AND_POSITIONS;
<<<<<<< HEAD

=======
>>>>>>> e7136370
      output.writeString(fi.name);
      output.writeInt(fi.codecId);
      output.writeByte(bits);

      final byte b;

      if (fi.docValues == null) {
        b = 0;
      } else {
        switch(fi.docValues) {
        case PACKED_INTS:
          b = 1;
          break;
        case SIMPLE_FLOAT_4BYTE:
          b = 2;
          break;
        case SIMPLE_FLOAT_8BYTE:
          b = 3;
          break;
        case BYTES_FIXED_STRAIGHT:
          b = 4;
          break;
        case BYTES_FIXED_DEREF:
          b = 5;
          break;
        case BYTES_FIXED_SORTED:
          b = 6;
          break;
        case BYTES_VAR_STRAIGHT:
          b = 7;
          break;
        case BYTES_VAR_DEREF:
          b = 8;
          break;
        case BYTES_VAR_SORTED:
          b = 9;
          break;
        case PACKED_INTS_FIXED:
          b = 10;
          break;
        default:
          throw new IllegalStateException("unhandled indexValues type " + fi.docValues);
        }
      }
      output.writeByte(b);
    }
  }

  private void read(IndexInput input, String fileName) throws IOException {
    format = input.readVInt();

    if (format > FORMAT_MINIMUM) {
      throw new IndexFormatTooOldException(fileName, format, FORMAT_MINIMUM, FORMAT_CURRENT);
    }
    if (format < FORMAT_CURRENT) {
      throw new IndexFormatTooNewException(fileName, format, FORMAT_MINIMUM, FORMAT_CURRENT);
    }

    final int size = input.readVInt(); //read in the size

    for (int i = 0; i < size; i++) {
      String name = StringHelper.intern(input.readString());
      // if this is a previous format codec 0 will be preflex!
      final int codecId = format <= FORMAT_PER_FIELD_CODEC? input.readInt():0;
      byte bits = input.readByte();
      boolean isIndexed = (bits & IS_INDEXED) != 0;
      boolean storeTermVector = (bits & STORE_TERMVECTOR) != 0;
      boolean storePositionsWithTermVector = (bits & STORE_POSITIONS_WITH_TERMVECTOR) != 0;
      boolean storeOffsetWithTermVector = (bits & STORE_OFFSET_WITH_TERMVECTOR) != 0;
      boolean omitNorms = (bits & OMIT_NORMS) != 0;
      boolean storePayloads = (bits & STORE_PAYLOADS) != 0;
      boolean omitTermFreqAndPositions = (bits & OMIT_TERM_FREQ_AND_POSITIONS) != 0;
<<<<<<< HEAD
      
      FieldInfo fi = addInternal(name, isIndexed, storeTermVector, storePositionsWithTermVector, storeOffsetWithTermVector, omitNorms, storePayloads, omitTermFreqAndPositions);
      if (format <= FORMAT_INDEX_VALUES) {
        final byte b = input.readByte();
        switch(b) {
        case 0:
          fi.docValues = null;
          break;
        case 1:
          fi.docValues = Values.PACKED_INTS;
          break;
        case 2:
          fi.docValues = Values.SIMPLE_FLOAT_4BYTE;
          break;
        case 3:
          fi.docValues = Values.SIMPLE_FLOAT_8BYTE;
          break;
        case 4:
          fi.docValues = Values.BYTES_FIXED_STRAIGHT;
          break;
        case 5:
          fi.docValues = Values.BYTES_FIXED_DEREF;
          break;
        case 6:
          fi.docValues = Values.BYTES_FIXED_SORTED;
          break;
        case 7:
          fi.docValues = Values.BYTES_VAR_STRAIGHT;
          break;
        case 8:
          fi.docValues = Values.BYTES_VAR_DEREF;
          break;
        case 9:
          fi.docValues = Values.BYTES_VAR_SORTED;
          break;
        case 10:
          fi.docValues = Values.PACKED_INTS_FIXED;
          break;
        default:
          throw new IllegalStateException("unhandled indexValues type " + b);
        }
      }
=======
      final FieldInfo addInternal = addInternal(name, isIndexed, storeTermVector, storePositionsWithTermVector, storeOffsetWithTermVector, omitNorms, storePayloads, omitTermFreqAndPositions);
      addInternal.codecId = codecId;
>>>>>>> e7136370
    }

    if (input.getFilePointer() != input.length()) {
      throw new CorruptIndexException("did not read all bytes from file \"" + fileName + "\": read " + input.getFilePointer() + " vs size " + input.length());
    }    
  }

}<|MERGE_RESOLUTION|>--- conflicted
+++ resolved
@@ -45,11 +45,7 @@
   public static final int FORMAT_INDEX_VALUES = -3;
 
   // whenever you add a new format, make it 1 smaller (negative version logic)!
-<<<<<<< HEAD
-  static final int FORMAT_CURRENT = FORMAT_INDEX_VALUES;
-=======
   static final int FORMAT_CURRENT = FORMAT_PER_FIELD_CODEC;
->>>>>>> e7136370
   
   static final int FORMAT_MINIMUM = FORMAT_START;
   
@@ -311,10 +307,6 @@
       if (fi.omitNorms) bits |= OMIT_NORMS;
       if (fi.storePayloads) bits |= STORE_PAYLOADS;
       if (fi.omitTermFreqAndPositions) bits |= OMIT_TERM_FREQ_AND_POSITIONS;
-<<<<<<< HEAD
-
-=======
->>>>>>> e7136370
       output.writeString(fi.name);
       output.writeInt(fi.codecId);
       output.writeByte(bits);
@@ -387,9 +379,7 @@
       boolean omitNorms = (bits & OMIT_NORMS) != 0;
       boolean storePayloads = (bits & STORE_PAYLOADS) != 0;
       boolean omitTermFreqAndPositions = (bits & OMIT_TERM_FREQ_AND_POSITIONS) != 0;
-<<<<<<< HEAD
-      
-      FieldInfo fi = addInternal(name, isIndexed, storeTermVector, storePositionsWithTermVector, storeOffsetWithTermVector, omitNorms, storePayloads, omitTermFreqAndPositions);
+      final FieldInfo fi = addInternal(name, isIndexed, storeTermVector, storePositionsWithTermVector, storeOffsetWithTermVector, omitNorms, storePayloads, omitTermFreqAndPositions);
       if (format <= FORMAT_INDEX_VALUES) {
         final byte b = input.readByte();
         switch(b) {
@@ -430,10 +420,7 @@
           throw new IllegalStateException("unhandled indexValues type " + b);
         }
       }
-=======
-      final FieldInfo addInternal = addInternal(name, isIndexed, storeTermVector, storePositionsWithTermVector, storeOffsetWithTermVector, omitNorms, storePayloads, omitTermFreqAndPositions);
-      addInternal.codecId = codecId;
->>>>>>> e7136370
+      fi.codecId = codecId;
     }
 
     if (input.getFilePointer() != input.length()) {
