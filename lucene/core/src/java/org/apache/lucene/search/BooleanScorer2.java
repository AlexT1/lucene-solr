--- conflicted
+++ resolved
@@ -147,7 +147,6 @@
     public int advance(int target) throws IOException {
       return scorer.advance(target);
     }
-<<<<<<< HEAD
     
     @Override
     public IntervalIterator intervals(boolean collectIntervals) throws IOException {
@@ -177,13 +176,13 @@
     @Override
     public int endOffset() throws IOException {
       return scorer.endOffset();
-=======
+    }
 
     @Override
     public long cost() {
       return scorer.cost();
->>>>>>> 9c47892d
-    }
+    }
+
   }
 
   private Scorer countingDisjunctionSumScorer(final List<Scorer> scorers,
@@ -201,7 +200,7 @@
       // we pass null for coord[] since we coordinate ourselves and override score()
       return new DisjunctionSumScorer(weight, scorers.toArray(new Scorer[scorers.size()]), null) {
         @Override 
-        public float score() throws IOException {
+        public float score() {
           coordinator.nrMatchers += super.nrMatchers;
           return (float) super.score;
         }
@@ -213,7 +212,7 @@
                                               List<Scorer> requiredScorers) throws IOException {
     // each scorer from the list counted as a single matcher
     final int requiredNrMatchers = requiredScorers.size();
-    return new ConjunctionScorer(weight, requiredScorers.toArray(new Scorer[requiredScorers.size()])) {
+    return new ConjunctionScorer(weight, requiredScorers) {
       private int lastScoredDoc = -1;
       // Save the score of lastScoredDoc, so that we don't compute it more than
       // once in score().
@@ -238,7 +237,7 @@
 
   private Scorer dualConjunctionSumScorer(boolean disableCoord,
                                                 Scorer req1, Scorer req2) throws IOException { // non counting.
-    return new ConjunctionScorer(weight, new Scorer[] { req1, req2 });
+    return new ConjunctionScorer(weight, new Scorer[] { req1, req2 }, 1f);
     // All scorers match, so defaultSimilarity always has 1 as
     // the coordination factor.
     // Therefore the sum of the scores of two scorers
@@ -359,14 +358,18 @@
   public int advance(int target) throws IOException {
     return doc = countingSumScorer.advance(target);
   }
-  
-  @Override
-<<<<<<< HEAD
+
+  @Override
   public IntervalIterator intervals(boolean collectIntervals) throws IOException {
     return countingSumScorer.intervals(collectIntervals);
   }
 
   @Override
+  public long cost() {
+    return countingSumScorer.cost();
+  }
+
+  @Override
   public int nextPosition() throws IOException {
     return countingSumScorer.nextPosition();
   }
@@ -389,10 +392,6 @@
   @Override
   public int endOffset() throws IOException {
     return countingSumScorer.endOffset();
-=======
-  public long cost() {
-    return countingSumScorer.cost();
->>>>>>> 9c47892d
   }
 
   @Override
