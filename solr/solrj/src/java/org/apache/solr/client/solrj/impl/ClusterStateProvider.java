/*
 * Licensed to the Apache Software Foundation (ASF) under one or more
 * contributor license agreements.  See the NOTICE file distributed with
 * this work for additional information regarding copyright ownership.
 * The ASF licenses this file to You under the Apache License, Version 2.0
 * (the "License"); you may not use this file except in compliance with
 * the License.  You may obtain a copy of the License at
 *
 *     http://www.apache.org/licenses/LICENSE-2.0
 *
 * Unless required by applicable law or agreed to in writing, software
 * distributed under the License is distributed on an "AS IS" BASIS,
 * WITHOUT WARRANTIES OR CONDITIONS OF ANY KIND, either express or implied.
 * See the License for the specific language governing permissions and
 * limitations under the License.
 */
package org.apache.solr.client.solrj.impl;

import java.io.Closeable;
import java.io.IOException;
import java.util.Map;
<<<<<<< HEAD
=======
import java.util.List;
>>>>>>> 487f6762
import java.util.Set;

import org.apache.solr.common.cloud.ClusterState;

public interface ClusterStateProvider extends Closeable {

  /**
   * Obtain the state of the collection (cluster status).
   * @return the collection state, or null is collection doesn't exist
   */
  ClusterState.CollectionRef getState(String collection);

  /**
   * Obtain set of live_nodes for the cluster.
   */
  Set<String> getLiveNodes();

  /**
   * Given a collection alias, returns a list of collections it points to, or returns a singleton list of the input if
   * it's not an alias.
   */
  List<String> resolveAlias(String alias);

  /**
   * Obtain the current cluster state.
   */
  ClusterState getClusterState() throws IOException;

  /**
<<<<<<< HEAD
   * Obtain the current cluster state.
   * @return
   * @throws IOException
   */
  ClusterState getClusterState() throws IOException;

  /**
=======
>>>>>>> 487f6762
   * Obtain cluster properties.
   * @return configured cluster properties, or an empty map, never null.
   */
  Map<String, Object> getClusterProperties();

  /**
   * Obtain a cluster property, or the default value if it doesn't exist.
   */
  default <T> T getClusterProperty(String key, T defaultValue) {
    T value = (T) getClusterProperties().get(key);
    if (value == null)
      return defaultValue;
    return value;
  }

  /**
   * Obtain a cluster property, or null if it doesn't exist.
   */
  default <T> T getClusterProperty(String propertyName) {
    return (T) getClusterProperties().get(propertyName);
  }

  /**
   * Get the collection-specific policy
   */
  String getPolicyNameByCollection(String coll);

  void connect();
}<|MERGE_RESOLUTION|>--- conflicted
+++ resolved
@@ -19,10 +19,7 @@
 import java.io.Closeable;
 import java.io.IOException;
 import java.util.Map;
-<<<<<<< HEAD
-=======
 import java.util.List;
->>>>>>> 487f6762
 import java.util.Set;
 
 import org.apache.solr.common.cloud.ClusterState;
@@ -52,16 +49,6 @@
   ClusterState getClusterState() throws IOException;
 
   /**
-<<<<<<< HEAD
-   * Obtain the current cluster state.
-   * @return
-   * @throws IOException
-   */
-  ClusterState getClusterState() throws IOException;
-
-  /**
-=======
->>>>>>> 487f6762
    * Obtain cluster properties.
    * @return configured cluster properties, or an empty map, never null.
    */
