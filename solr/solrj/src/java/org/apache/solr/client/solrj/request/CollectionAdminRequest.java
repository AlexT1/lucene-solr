/*
 * Licensed to the Apache Software Foundation (ASF) under one or more
 * contributor license agreements.  See the NOTICE file distributed with
 * this work for additional information regarding copyright ownership.
 * The ASF licenses this file to You under the Apache License, Version 2.0
 * (the "License"); you may not use this file except in compliance with
 * the License.  You may obtain a copy of the License at
 *
 *     http://www.apache.org/licenses/LICENSE-2.0
 *
 * Unless required by applicable law or agreed to in writing, software
 * distributed under the License is distributed on an "AS IS" BASIS,
 * WITHOUT WARRANTIES OR CONDITIONS OF ANY KIND, either express or implied.
 * See the License for the specific language governing permissions and
 * limitations under the License.
 */
package org.apache.solr.client.solrj.request;

import java.io.IOException;
import java.util.Collection;
import java.util.Iterator;
import java.util.Map;
import java.util.Optional;
import java.util.Properties;
import java.util.UUID;
import java.util.concurrent.TimeUnit;

import org.apache.solr.client.solrj.SolrClient;
import org.apache.solr.client.solrj.SolrRequest;
import org.apache.solr.client.solrj.SolrResponse;
import org.apache.solr.client.solrj.SolrServerException;
import org.apache.solr.client.solrj.V2RequestSupport;
import org.apache.solr.client.solrj.response.CollectionAdminResponse;
import org.apache.solr.client.solrj.response.RequestStatusState;
import org.apache.solr.client.solrj.util.SolrIdentifierValidator;
import org.apache.solr.common.MapWriter;
import org.apache.solr.common.cloud.DocCollection;
import org.apache.solr.common.cloud.ImplicitDocRouter;
import org.apache.solr.common.cloud.Replica;
import org.apache.solr.common.cloud.ZkStateReader;
import org.apache.solr.common.params.CollectionAdminParams;
import org.apache.solr.common.params.CollectionParams;
import org.apache.solr.common.params.CollectionParams.CollectionAction;
import org.apache.solr.common.params.CommonAdminParams;
import org.apache.solr.common.params.CoreAdminParams;
import org.apache.solr.common.params.ModifiableSolrParams;
import org.apache.solr.common.params.ShardParams;
import org.apache.solr.common.params.SolrParams;
import org.apache.solr.common.util.ContentStream;
import org.apache.solr.common.util.NamedList;

import static org.apache.solr.client.solrj.cloud.autoscaling.Policy.POLICY;
import static org.apache.solr.common.params.CollectionAdminParams.COUNT_PROP;
import static org.apache.solr.common.params.CollectionAdminParams.CREATE_NODE_SET_PARAM;
import static org.apache.solr.common.params.CollectionAdminParams.CREATE_NODE_SET_SHUFFLE_PARAM;

/**
 * This class is experimental and subject to change.
 *
 * @since solr 4.5
 */
public abstract class CollectionAdminRequest<T extends CollectionAdminResponse> extends SolrRequest<T> implements V2RequestSupport, MapWriter {

  protected final CollectionAction action;

  private static String PROPERTY_PREFIX = "property.";

  public CollectionAdminRequest(CollectionAction action) {
    this("/admin/collections", action);
  }

  public CollectionAdminRequest(String path, CollectionAction action) {
    super(METHOD.GET, path);
    this.action = checkNotNull("action", action);
  }

  @Override
  public SolrRequest getV2Request() {
    return usev2 ?
        V1toV2ApiMapper.convert(this).useBinary(useBinaryV2).build() :
        this;
  }

  @Override
  public SolrParams getParams() {
    ModifiableSolrParams params = new ModifiableSolrParams();
    params.set(CoreAdminParams.ACTION, action.toString());
    return params;
  }

  @Override
  public Collection<ContentStream> getContentStreams() throws IOException {
    return null;
  }

  protected void addProperties(ModifiableSolrParams params, Properties props) {
    for (String propertyName : props.stringPropertyNames()) {
      params.set(PROPERTY_PREFIX + propertyName, props.getProperty(propertyName));
    }
  }

  @Override
  public void writeMap(EntryWriter ew) throws IOException {
    ew.put("class", this.getClass().getName());
    ew.put("method", getMethod().toString());
    SolrParams params = getParams();
    if (params != null) {
      for (Iterator<String> it = params.getParameterNamesIterator(); it.hasNext(); ) {
        final String name = it.next();
        final String [] values = params.getParams(name);
        for (String value : values) {
          ew.put("params." + name, value);
        }
      }
    }
  }

  /**
   * Base class for asynchronous collection admin requests
   */
  public abstract static class AsyncCollectionAdminRequest extends CollectionAdminRequest<CollectionAdminResponse> {

    protected String asyncId = null;
    protected boolean waitForFinalState = false;

    public AsyncCollectionAdminRequest(CollectionAction action) {
      super(action);
    }

    @Override
    protected CollectionAdminResponse createResponse(SolrClient client) {
      return new CollectionAdminResponse();
    }

    private static String generateAsyncId() {
      return UUID.randomUUID().toString();
    }

    public String getAsyncId() {
      return asyncId;
    }

<<<<<<< HEAD
=======
    public void setWaitForFinalState(boolean waitForFinalState) {
      this.waitForFinalState = waitForFinalState;
    }

>>>>>>> 487f6762
    public void setAsyncId(String asyncId) {
      this.asyncId = asyncId;
    }

    /**
     * Process this request asynchronously, generating and returning a request id
     * @param client a Solr client
     * @return the request id
     * @see CollectionAdminRequest.RequestStatus
     */
    public String processAsync(SolrClient client) throws IOException, SolrServerException {
      return processAsync(generateAsyncId(), client);
    }

    /**
     * Process this request asynchronously, using a specified request id
     * @param asyncId the request id
     * @param client a Solr client
     * @return the request id
     */
    public String processAsync(String asyncId, SolrClient client) throws IOException, SolrServerException {
      this.asyncId = asyncId;
      NamedList<Object> resp = client.request(this);
      if (resp.get("error") != null) {
        throw new SolrServerException((String)resp.get("error"));
      }
      return (String) resp.get("requestid");
    }

    /**
     * Send this request to a Solr server, and wait (up to a timeout) for the request to
     * complete or fail
     * @param client a Solr client
     * @param timeoutSeconds the maximum time to wait
     * @return the status of the request on completion or timeout
     */
    public RequestStatusState processAndWait(SolrClient client, long timeoutSeconds)
        throws SolrServerException, InterruptedException, IOException {
      return processAndWait(generateAsyncId(), client, timeoutSeconds);
    }

    /**
     * Send this request to a Solr server, and wait (up to a timeout) for the request to
     * complete or fail
     * @param asyncId an id for the request
     * @param client a Solr client
     * @param timeoutSeconds the maximum time to wait
     * @return the status of the request on completion or timeout
     */
    public RequestStatusState processAndWait(String asyncId, SolrClient client, long timeoutSeconds)
        throws IOException, SolrServerException, InterruptedException {
      processAsync(asyncId, client);
      return requestStatus(asyncId).waitFor(client, timeoutSeconds);
    }

    @Override
    public SolrParams getParams() {
      ModifiableSolrParams params = new ModifiableSolrParams(super.getParams());
      if (asyncId != null) {
        params.set(CommonAdminParams.ASYNC, asyncId);
      }
      if (waitForFinalState) {
        params.set(CommonAdminParams.WAIT_FOR_FINAL_STATE, waitForFinalState);
      }
      return params;
    }
  }

  protected abstract static class AsyncCollectionSpecificAdminRequest extends AsyncCollectionAdminRequest {

    protected String collection;

    public AsyncCollectionSpecificAdminRequest(CollectionAction action, String collection) {
      super(action);
      this.collection = checkNotNull("collection", collection);
    }

    public String getCollectionName() {
      return collection;
    }

    @Override
    public SolrParams getParams() {
      ModifiableSolrParams params = new ModifiableSolrParams(super.getParams());
      params.set(CoreAdminParams.NAME, collection);
      return params;
    }
  }

  protected abstract static class AsyncShardSpecificAdminRequest extends AsyncCollectionAdminRequest {

    protected String collection;
    protected String shard;

    public AsyncShardSpecificAdminRequest(CollectionAction action, String collection, String shard) {
      super(action);
      this.collection = checkNotNull("collection",collection);
      this.shard = checkNotNull("shard",shard);
    }

    @Override
    public SolrParams getParams() {
      ModifiableSolrParams params = new ModifiableSolrParams(super.getParams());
      params.set(CoreAdminParams.COLLECTION, collection);
      params.set(CoreAdminParams.SHARD, shard);
      return params;
    }
  }

  protected abstract static class ShardSpecificAdminRequest extends CollectionAdminRequest {

    protected String collection;
    protected String shard;

    public ShardSpecificAdminRequest(CollectionAction action, String collection, String shard) {
      super(action);
      this.collection = checkNotNull("collection",collection);
      this.shard = checkNotNull("shard",shard);
    }


    @Override
    public SolrParams getParams() {
      ModifiableSolrParams params = new ModifiableSolrParams(super.getParams());
      params.set(CoreAdminParams.COLLECTION, collection);
      params.set(CoreAdminParams.SHARD, shard);
      return params;
    }

    @Override
    protected SolrResponse createResponse(SolrClient client) {
      return new CollectionAdminResponse();
    }
  }

  //---------------------------------------------------------------------------------------
  //
  //---------------------------------------------------------------------------------------


  protected abstract static class CollectionAdminRoleRequest extends AsyncCollectionAdminRequest {

    protected String node;
    protected String role;

    public CollectionAdminRoleRequest(CollectionAction action, String node, String role) {
      super(action);
      this.role = checkNotNull("role",role);
      this.node = checkNotNull("node",node);
    }

    public String getNode() {
      return this.node;
    }

    public String getRole() {
      return this.role;
    }

    @Override
    public SolrParams getParams() {
      ModifiableSolrParams params = new ModifiableSolrParams(super.getParams());
      params.set("role", this.role);
      params.set("node", this.node);
      return params;
    }

  }

  /** Specific Collection API call implementations **/

  /**
   * Returns a SolrRequest for creating a collection
   * @param collection the collection name
   * @param config     the collection config
   * @param numShards  the number of shards in the collection
   * @param numNrtReplicas the number of {@link org.apache.solr.common.cloud.Replica.Type#NRT} replicas
   * @param numTlogReplicas the number of {@link org.apache.solr.common.cloud.Replica.Type#TLOG} replicas
   * @param numPullReplicas the number of {@link org.apache.solr.common.cloud.Replica.Type#PULL} replicas
   */
  public static Create createCollection(String collection, String config, int numShards, int numNrtReplicas, int numTlogReplicas, int numPullReplicas) {
    return new Create(collection, config, numShards, numNrtReplicas, numTlogReplicas, numPullReplicas);
  }
  
  /**
   * Returns a SolrRequest for creating a collection
   * @param collection the collection name
   * @param config     the collection config
   * @param numShards  the number of shards in the collection
   * @param numReplicas the replication factor of the collection (same as numNrtReplicas)
   */
  public static Create createCollection(String collection, String config, int numShards, int numReplicas) {
    return new Create(collection, config, numShards, numReplicas, null, null);
  }

  /**
   * Returns a SolrRequest for creating a collection using a default configSet
   *
   * This requires that there is either a single configset configured in the cluster, or
   * that there is a configset with the same name as the collection
   *
   * @param collection  the collection name
   * @param numShards   the number of shards in the collection
   * @param numReplicas the replication factor of the collection
   */
  public static Create createCollection(String collection, int numShards, int numReplicas) {
    return new Create(collection, null, numShards, numReplicas, 0, 0);
  }

  /**
   * Returns a SolrRequest for creating a collection with the implicit router
   * @param collection  the collection name
   * @param config      the collection config
   * @param shards      a shard definition string
   * @param numReplicas the replication factor of the collection
   */
  public static Create createCollectionWithImplicitRouter(String collection, String config, String shards, int numReplicas) {
    return new Create(collection, config, shards, numReplicas);
  }
  
  /**
   * Returns a SolrRequest for creating a collection with the implicit router and specific types of replicas
   * @param collection  the collection name
   * @param config      the collection config
   * @param shards      a shard definition string
   * @param numNrtReplicas the number of replicas of type {@link org.apache.solr.common.cloud.Replica.Type#NRT}
   * @param numTlogReplicas the number of replicas of type {@link org.apache.solr.common.cloud.Replica.Type#TLOG}
   * @param numPullReplicas the number of replicas of type {@link org.apache.solr.common.cloud.Replica.Type#PULL}
   */
  public static Create createCollectionWithImplicitRouter(String collection, String config, String shards, int numNrtReplicas, int numTlogReplicas, int numPullReplicas) {
    return new Create(collection, config, ImplicitDocRouter.NAME, null, checkNotNull("shards",shards), numNrtReplicas, numTlogReplicas, numPullReplicas);
  }

  // CREATE request
  public static class Create extends AsyncCollectionSpecificAdminRequest {

    protected String configName = null;
    protected String createNodeSet = null;
    protected String routerName;
    protected String policy;
    protected String shards;
    protected String routerField;
    protected Integer numShards;
    protected Integer maxShardsPerNode;
    protected Integer nrtReplicas;
    protected Integer pullReplicas;
    protected Integer tlogReplicas;

    private Properties properties;
    protected Boolean autoAddReplicas;
    protected Integer stateFormat;
    private String[] rule , snitch;

    /** Constructor intended for typical use cases */
    protected Create(String collection, String config, Integer numShards, Integer numNrtReplicas, Integer numTlogReplicas, Integer numPullReplicas) { // TODO: maybe add other constructors
      this(collection, config, null, numShards, null, numNrtReplicas, numTlogReplicas, numPullReplicas);
    }

    /** Constructor that assumes {@link ImplicitDocRouter#NAME} and an explicit list of <code>shards</code> */
    protected Create(String collection, String config, String shards, int numNrtReplicas) {
      this(collection, config, ImplicitDocRouter.NAME, null, checkNotNull("shards",shards), numNrtReplicas, null, null);
    }
    
    private Create(String collection, String config, String routerName, Integer numShards, String shards, Integer numNrtReplicas, Integer  numTlogReplicas, Integer numPullReplicas) {
      super(CollectionAction.CREATE, SolrIdentifierValidator.validateCollectionName(collection));
      // NOTE: there's very little we can assert about the args because nothing but "collection" is required by the server
      if ((null != shards) && (null != numShards)) {
        throw new IllegalArgumentException("Can not specify both a numShards and a list of shards");
      }
      this.configName = config;
      this.routerName = routerName;
      this.numShards = numShards;
      this.setShards(shards);
      this.nrtReplicas = numNrtReplicas;
      this.tlogReplicas = numTlogReplicas;
      this.pullReplicas = numPullReplicas;
    }

    public Create setCreateNodeSet(String nodeSet) { this.createNodeSet = nodeSet; return this; }
    public Create setRouterName(String routerName) { this.routerName = routerName; return this; }
    public Create setRouterField(String routerField) { this.routerField = routerField; return this; }
    public Create setMaxShardsPerNode(Integer numShards) { this.maxShardsPerNode = numShards; return this; }
    public Create setAutoAddReplicas(boolean autoAddReplicas) { this.autoAddReplicas = autoAddReplicas; return this; }
    public Create setNrtReplicas(Integer nrtReplicas) { this.nrtReplicas = nrtReplicas; return this;}
    public Create setTlogReplicas(Integer tlogReplicas) { this.tlogReplicas = tlogReplicas; return this;}
    public Create setPullReplicas(Integer pullReplicas) { this.pullReplicas = pullReplicas; return this;}

    public Create setReplicationFactor(Integer repl) { this.nrtReplicas = repl; return this; }
    public Create setStateFormat(Integer stateFormat) { this.stateFormat = stateFormat; return this; }
    public Create setRule(String... s){ this.rule = s; return this; }
    public Create setSnitch(String... s){ this.snitch = s; return this; }

    public String getConfigName()  { return configName; }
    public String getCreateNodeSet() { return createNodeSet; }
    public String getRouterName() { return  routerName; }
    public String getShards() { return  shards; }
    public Integer getNumShards() { return numShards; }
    public Integer getMaxShardsPerNode() { return maxShardsPerNode; }
    
    public Integer getReplicationFactor() { return getNumNrtReplicas(); }
    public Integer getNumNrtReplicas() { return nrtReplicas; }
    public Boolean getAutoAddReplicas() { return autoAddReplicas; }
    public Integer getNumTlogReplicas() {return tlogReplicas;}
    public Integer getNumPullReplicas() {return pullReplicas;}

    public Integer getStateFormat() { return stateFormat; }
    
    /**
     * Provide the name of the shards to be created, separated by commas
     * 
     * Shard names must consist entirely of periods, underscores, hyphens, and alphanumerics.  Other characters are not allowed.
     * 
     * @throws IllegalArgumentException if any of the shard names contain invalid characters.
     */
    public Create setShards(String shards) {
      if (null != shards) {
        for (String shard : shards.split(",")) {
          SolrIdentifierValidator.validateShardName(shard);
        }
      }
      this.shards = shards;
      return this;
    }
    
    public Properties getProperties() {
      return properties;
    }

    public Create setProperties(Properties properties) {
      this.properties = properties;
      return this;
    }

    public Create setProperties(Map<String, String> properties) {
      this.properties = new Properties();
      this.properties.putAll(properties);
      return this;
    }

    public Create withProperty(String key, String value) {
      if (this.properties == null)
        this.properties = new Properties();
      this.properties.setProperty(key, value);
      return this;
    }

    @Override
    public SolrParams getParams() {
      ModifiableSolrParams params = (ModifiableSolrParams) super.getParams();

      if (configName != null)
        params.set("collection.configName", configName);
      if (createNodeSet != null)
        params.set(CREATE_NODE_SET_PARAM, createNodeSet);
      if (numShards != null) {
        params.set( ZkStateReader.NUM_SHARDS_PROP, numShards);
      }
      if (maxShardsPerNode != null) {
        params.set( "maxShardsPerNode", maxShardsPerNode);
      }
      if (routerName != null)
        params.set( "router.name", routerName);
      if (shards != null)
        params.set("shards", shards);
      if (routerField != null) {
        params.set("router.field", routerField);
      }
      if (nrtReplicas != null) {
        params.set( "replicationFactor", nrtReplicas);// Keep both for compatibility?
        params.set( ZkStateReader.NRT_REPLICAS, nrtReplicas);
      }
      if (autoAddReplicas != null) {
        params.set(ZkStateReader.AUTO_ADD_REPLICAS, autoAddReplicas);
      }
      if(properties != null) {
        addProperties(params, properties);
      }
      if (stateFormat != null) {
        params.set(DocCollection.STATE_FORMAT, stateFormat);
      }
      if (pullReplicas != null) {
        params.set(ZkStateReader.PULL_REPLICAS, pullReplicas);
      }
      if (tlogReplicas != null) {
        params.set(ZkStateReader.TLOG_REPLICAS, tlogReplicas);
      }
      if(rule != null) params.set("rule", rule);
      if(snitch != null) params.set("snitch", snitch);
      params.setNonNull(POLICY, policy);
      return params;
    }

    public Create setPolicy(String policy) {
      this.policy = policy;
      return this;
    }
  }

  /**
   * Returns a SolrRequest to reload a collection
   */
  public static Reload reloadCollection(String collection) {
    return new Reload(collection);
  }

  // RELOAD request
  public static class Reload extends AsyncCollectionSpecificAdminRequest {

    private Reload(String collection) {
      super(CollectionAction.RELOAD, collection);
    }
  }

  public static class DeleteNode extends AsyncCollectionAdminRequest {
    String node;

    /**
     * @param node The node to be deleted
     */
    public DeleteNode(String node) {
      super(CollectionAction.DELETENODE);
      this.node = checkNotNull("node",node);
    }
    @Override
    public SolrParams getParams() {
      ModifiableSolrParams params = (ModifiableSolrParams) super.getParams();
      params.set("node", node);
      return params;
    }


  }

  public static class ReplaceNode extends AsyncCollectionAdminRequest {
    String sourceNode, targetNode;
    Boolean parallel;

    /**
     * @param source node to be cleaned up
     * @param target node where the new replicas are to be created
     */
    public ReplaceNode(String source, String target) {
      super(CollectionAction.REPLACENODE);
      this.sourceNode = checkNotNull(CollectionParams.SOURCE_NODE, source);
      this.targetNode = checkNotNull(CollectionParams.TARGET_NODE, target);
    }

    public ReplaceNode setParallel(Boolean flag) {
      this.parallel = flag;
      return this;
    }

    @Override
    public SolrParams getParams() {
      ModifiableSolrParams params = (ModifiableSolrParams) super.getParams();
      params.set(CollectionParams.SOURCE_NODE, sourceNode);
      params.set(CollectionParams.TARGET_NODE, targetNode);
      if (parallel != null) params.set("parallel", parallel.toString());
      return params;
    }

  }

  public static class MoveReplica extends AsyncCollectionAdminRequest {
    protected String collection, replica, targetNode;
    protected String shard, sourceNode;
    protected boolean randomlyMoveReplica;

    public MoveReplica(String collection, String replica, String targetNode) {
      super(CollectionAction.MOVEREPLICA);
      this.collection = checkNotNull("collection",collection);
      this.replica = checkNotNull("replica",replica);
      this.targetNode = checkNotNull("targetNode",targetNode);
      this.randomlyMoveReplica = false;
    }

    public MoveReplica(String collection, String shard, String sourceNode, String targetNode) {
      super(CollectionAction.MOVEREPLICA);
      this.collection = checkNotNull("collection",collection);
      this.shard = checkNotNull("shard",shard);
      this.sourceNode = checkNotNull(CollectionParams.SOURCE_NODE, sourceNode);
      this.targetNode = checkNotNull(CollectionParams.TARGET_NODE, targetNode);
      this.randomlyMoveReplica = true;
    }

    @Override
    public SolrParams getParams() {
      ModifiableSolrParams params = (ModifiableSolrParams) super.getParams();
      params.set("collection", collection);
      params.set(CollectionParams.TARGET_NODE, targetNode);
      if (randomlyMoveReplica) {
        params.set("shard", shard);
        params.set(CollectionParams.SOURCE_NODE, sourceNode);
      } else {
        params.set("replica", replica);
      }
      return params;
    }
  }


  /*
   * Returns a RebalanceLeaders object to rebalance leaders for a collection
   */
  public static RebalanceLeaders rebalanceLeaders(String collection) {
    return new RebalanceLeaders(collection);
  }

  public static class RebalanceLeaders extends AsyncCollectionAdminRequest {

    protected Integer maxAtOnce;
    protected Integer maxWaitSeconds;
    protected String collection;

    public RebalanceLeaders setMaxAtOnce(Integer maxAtOnce) {
      this.maxAtOnce = maxAtOnce;
      return this;
    }

    public RebalanceLeaders setMaxWaitSeconds(Integer maxWaitSeconds) {
      this.maxWaitSeconds = maxWaitSeconds;
      return this;
    }

    public Integer getMaxAtOnce() {
      return maxAtOnce;
    }

    public Integer getMaxWaitSeconds() {
      return maxWaitSeconds;
    }

    public RebalanceLeaders(String collection) {
      super(CollectionAction.REBALANCELEADERS);
      this.collection = checkNotNull("collection",collection);
    }

    @Override
    public SolrParams getParams() {
      ModifiableSolrParams params = (ModifiableSolrParams) super.getParams();

      params.set(CoreAdminParams.COLLECTION, collection);

      if(this.maxWaitSeconds != null) {
        params.set("maxWaitSeconds", this.maxWaitSeconds);
      }

      if(this.maxAtOnce != null) {
        params.set("maxAtOnce", this.maxAtOnce);
      }

      return params;
    }

  }

  /**
   * Returns a SolrRequest to delete a collection
   */
  public static Delete deleteCollection(String collection) {
    return new Delete(collection);
  }

  // DELETE request
  public static class Delete extends AsyncCollectionSpecificAdminRequest {

    private Delete(String collection) {
      super(CollectionAction.DELETE, collection);
    }

  }

  public static Backup backupCollection(String collection, String backupName) {
    return new Backup(collection, backupName);
  }

  // BACKUP request
  public static class Backup extends AsyncCollectionSpecificAdminRequest {
    protected final String name;
    protected Optional<String> repositoryName = Optional.empty();
    protected String location;
    protected Optional<String> commitName = Optional.empty();
    protected Optional<String> indexBackupStrategy = Optional.empty();

    public Backup(String collection, String name) {
      super(CollectionAction.BACKUP, collection);
      this.name = name;
      this.repositoryName = Optional.empty();
    }

    public String getLocation() {
      return location;
    }

    public Backup setLocation(String location) {
      this.location = location;
      return this;
    }

    public Optional<String> getRepositoryName() {
      return repositoryName;
    }

    public Backup setRepositoryName(String repositoryName) {
      this.repositoryName = Optional.ofNullable(repositoryName);
      return this;
    }

    public Optional<String> getCommitName() {
      return commitName;
    }

    public Backup setCommitName(String commitName) {
      this.commitName = Optional.ofNullable(commitName);
      return this;
    }

    public Optional<String> getIndexBackupStrategy() {
      return indexBackupStrategy;
    }

    public Backup setIndexBackupStrategy(String indexBackupStrategy) {
      this.indexBackupStrategy = Optional.ofNullable(indexBackupStrategy);
      return this;
    }

    @Override
    public SolrParams getParams() {
      ModifiableSolrParams params = (ModifiableSolrParams) super.getParams();
      params.set(CoreAdminParams.COLLECTION, collection);
      params.set(CoreAdminParams.NAME, name);
      params.set(CoreAdminParams.BACKUP_LOCATION, location); //note: optional
      if (repositoryName.isPresent()) {
        params.set(CoreAdminParams.BACKUP_REPOSITORY, repositoryName.get());
      }
      if (commitName.isPresent()) {
        params.set(CoreAdminParams.COMMIT_NAME, commitName.get());
      }
      if (indexBackupStrategy.isPresent()) {
        params.set(CollectionAdminParams.INDEX_BACKUP_STRATEGY, indexBackupStrategy.get());
      }
      return params;
    }

  }

  public static Restore restoreCollection(String collection, String backupName) {
    return new Restore(collection, backupName);
  }

  // RESTORE request
  public static class Restore extends AsyncCollectionSpecificAdminRequest {
    protected final String backupName;
    protected Optional<String> repositoryName = Optional.empty();
    protected String location;

    // in common with collection creation:
    protected String configName;
    protected Integer maxShardsPerNode;
    protected Integer replicationFactor;
    protected Boolean autoAddReplicas;
    protected Optional<String> createNodeSet = Optional.empty();
    protected Optional<Boolean> createNodeSetShuffle = Optional.empty();
    protected Properties properties;

    public Restore(String collection, String backupName) {
      super(CollectionAction.RESTORE, collection);
      this.backupName = backupName;
    }

    public String getLocation() {
      return location;
    }

    public Restore setLocation(String location) {
      this.location = location;
      return this;
    }

    public Optional<String> getRepositoryName() {
      return repositoryName;
    }

    public Restore setRepositoryName(String repositoryName) {
      this.repositoryName = Optional.ofNullable(repositoryName);
      return this;
    }

    public void setCreateNodeSet(String createNodeSet) {
      this.createNodeSet = Optional.of(createNodeSet);
    }

    public Optional<String> getCreateNodeSet() {
      return createNodeSet;
    }

    public Optional<Boolean> getCreateNodeSetShuffle() {
      return createNodeSetShuffle;
    }

    public void setCreateNodeSetShuffle(boolean createNodeSetShuffle) {
      this.createNodeSetShuffle = Optional.of(createNodeSetShuffle);
    }

    // Collection creation params in common:
    public Restore setConfigName(String config) { this.configName = config; return this; }
    public String getConfigName()  { return configName; }

    public Integer getMaxShardsPerNode() { return maxShardsPerNode; }
    public Restore setMaxShardsPerNode(int maxShardsPerNode) { this.maxShardsPerNode = maxShardsPerNode; return this; }

    public Integer getReplicationFactor() { return replicationFactor; }
    public Restore setReplicationFactor(Integer repl) { this.replicationFactor = repl; return this; }

    public Boolean getAutoAddReplicas() { return autoAddReplicas; }
    public Restore setAutoAddReplicas(boolean autoAddReplicas) { this.autoAddReplicas = autoAddReplicas; return this; }

    public Properties getProperties() {
      return properties;
    }
    public Restore setProperties(Properties properties) { this.properties = properties; return this;}

    // TODO support rule, snitch

    @Override
    public SolrParams getParams() {
      ModifiableSolrParams params = (ModifiableSolrParams) super.getParams();
      params.set(CoreAdminParams.COLLECTION, collection);
      params.set(CoreAdminParams.NAME, backupName);
      params.set(CoreAdminParams.BACKUP_LOCATION, location); //note: optional
      params.set("collection.configName", configName); //note: optional
      if (maxShardsPerNode != null) {
        params.set( "maxShardsPerNode", maxShardsPerNode);
      }
      if (replicationFactor != null) {
        params.set("replicationFactor", replicationFactor);
      }
      if (autoAddReplicas != null) {
        params.set(ZkStateReader.AUTO_ADD_REPLICAS, autoAddReplicas);
      }
      if (properties != null) {
        addProperties(params, properties);
      }
      if (repositoryName.isPresent()) {
        params.set(CoreAdminParams.BACKUP_REPOSITORY, repositoryName.get());
      }
      if (createNodeSet.isPresent()) {
        params.set(CREATE_NODE_SET_PARAM, createNodeSet.get());
      }
      if (createNodeSetShuffle.isPresent()) {
        params.set(CREATE_NODE_SET_SHUFFLE_PARAM, createNodeSetShuffle.get());
      }

      return params;
    }

  }

  //Note : This method is added since solrj module does not use Google
  // guava library. Also changes committed for SOLR-8765 result in wrong
  // error message when "collection" parameter is specified as Null.
  // This is because the setCollectionName method is deprecated.
  static <T> T checkNotNull(String param, T value) {
    if (value == null) {
      throw new NullPointerException("Please specify a non-null value for parameter " + param);
    }
    return value;
  }

  @SuppressWarnings("serial")
  public static class CreateSnapshot extends AsyncCollectionSpecificAdminRequest {
    protected final String commitName;

    public CreateSnapshot(String collection, String commitName) {
      super(CollectionAction.CREATESNAPSHOT, checkNotNull(CoreAdminParams.COLLECTION ,collection));
      this.commitName = checkNotNull(CoreAdminParams.COMMIT_NAME, commitName);
    }

    public String getCollectionName() {
      return collection;
    }

    public String getCommitName() {
      return commitName;
    }

    @Override
    public SolrParams getParams() {
      ModifiableSolrParams params = (ModifiableSolrParams) super.getParams();
      params.set(CoreAdminParams.COLLECTION, collection);
      params.set(CoreAdminParams.COMMIT_NAME, commitName);
      return params;
    }
  }

  @SuppressWarnings("serial")
  public static class DeleteSnapshot extends AsyncCollectionSpecificAdminRequest {
    protected final String commitName;

    public DeleteSnapshot (String collection, String commitName) {
      super(CollectionAction.DELETESNAPSHOT, checkNotNull(CoreAdminParams.COLLECTION ,collection));
      this.commitName = checkNotNull(CoreAdminParams.COMMIT_NAME, commitName);
    }

    public String getCollectionName() {
      return collection;
    }

    public String getCommitName() {
      return commitName;
    }

    @Override
    public SolrParams getParams() {
      ModifiableSolrParams params = (ModifiableSolrParams) super.getParams();
      params.set(CoreAdminParams.COLLECTION, collection);
      params.set(CoreAdminParams.COMMIT_NAME, commitName);
      return params;
    }
  }

  @SuppressWarnings("serial")
  public static class ListSnapshots extends AsyncCollectionSpecificAdminRequest {
    public ListSnapshots (String collection) {
      super(CollectionAction.LISTSNAPSHOTS, checkNotNull(CoreAdminParams.COLLECTION ,collection));
    }

    public String getCollectionName() {
      return collection;
    }

    @Override
    public SolrParams getParams() {
      ModifiableSolrParams params = (ModifiableSolrParams) super.getParams();
      params.set(CoreAdminParams.COLLECTION, collection);
      return params;
    }
  }

  /**
   * Returns a SolrRequest to create a new shard in a collection
   */
  public static CreateShard createShard(String collection, String shard) {
    return new CreateShard(collection, shard);
  }

  // CREATESHARD request
  public static class CreateShard extends AsyncShardSpecificAdminRequest {

    protected String nodeSet;
    protected Properties properties;

    public CreateShard setNodeSet(String nodeSet) {
      this.nodeSet = nodeSet;
      return this;
    }

    public String getNodeSet() {
      return nodeSet;
    }

    public Properties getProperties() {
      return properties;
    }

    public CreateShard setProperties(Properties properties) {
      this.properties = properties;
      return this;
    }

    private CreateShard(String collection, String shard) {
      super(CollectionAction.CREATESHARD, collection, SolrIdentifierValidator.validateShardName(shard));
    }

    @Override
    public SolrParams getParams() {
      ModifiableSolrParams params = (ModifiableSolrParams) super.getParams();
      if (nodeSet != null) {
        params.set(CREATE_NODE_SET_PARAM, nodeSet);
      }
      if (properties != null) {
        addProperties(params, properties);
      }
      return params;
    }


  }

  /**
   * Returns a SolrRequest to split a shard in a collection
   */
  public static SplitShard splitShard(String collection) {
    return new SplitShard(collection);
  }

  // SPLITSHARD request
  public static class SplitShard extends AsyncCollectionAdminRequest {
    protected String collection;
    protected String ranges;
    protected String splitKey;
    protected String shard;

    private Properties properties;

    private SplitShard(String collection) {
      super(CollectionAction.SPLITSHARD);
      this.collection = checkNotNull("collection",collection);
    }

    public SplitShard setRanges(String ranges) { this.ranges = ranges; return this; }
    public String getRanges() { return ranges; }

    public SplitShard setSplitKey(String splitKey) {
      this.splitKey = splitKey;
      return this;
    }

    public String getSplitKey() {
      return this.splitKey;
    }

    public Properties getProperties() {
      return properties;
    }

    public SplitShard setProperties(Properties properties) {
      this.properties = properties;
      return this;
    }

    public SplitShard setShardName(String shard) {
      this.shard = shard;
      return this;
    }

    @Override
    public SolrParams getParams() {
      ModifiableSolrParams params = (ModifiableSolrParams) super.getParams();

      params.set(CollectionAdminParams.COLLECTION, collection);

      if (this.shard == null && this.splitKey == null) {
        throw new IllegalArgumentException("You must set shardname OR splitkey for this request.");
      }

      params.set("shard", shard);
      params.set("split.key", this.splitKey);
      params.set( "ranges", ranges);

      if(properties != null) {
        addProperties(params, properties);
      }
      return params;
    }

  }

  /**
   * Returns a SolrRequest to delete a shard from a collection
   */
  public static DeleteShard deleteShard(String collection, String shard) {
    return new DeleteShard(collection, shard);
  }

  // DELETESHARD request
  public static class DeleteShard extends AsyncShardSpecificAdminRequest {

    private Boolean deleteInstanceDir;
    private Boolean deleteDataDir;

    private DeleteShard(String collection, String shard) {
      super(CollectionAction.DELETESHARD, collection, shard);
    }

    public Boolean getDeleteInstanceDir() {
      return deleteInstanceDir;
    }

    public DeleteShard setDeleteInstanceDir(Boolean deleteInstanceDir) {
      this.deleteInstanceDir = deleteInstanceDir;
      return this;
    }

    public Boolean getDeleteDataDir() {
      return deleteDataDir;
    }

    public DeleteShard setDeleteDataDir(Boolean deleteDataDir) {
      this.deleteDataDir = deleteDataDir;
      return this;
    }

    @Override
    public SolrParams getParams() {
      ModifiableSolrParams params = new ModifiableSolrParams(super.getParams());
      if (deleteInstanceDir != null) {
        params.set(CoreAdminParams.DELETE_INSTANCE_DIR, deleteInstanceDir);
      }
      if (deleteDataDir != null) {
        params.set(CoreAdminParams.DELETE_DATA_DIR, deleteDataDir);
      }
      return params;
    }
  }

  /**
   * Returns a SolrRequest to force a leader election for a shard in a collection
   *
   * WARNING: This may cause data loss if the new leader does not contain updates
   * acknowledged by the old leader.  Use only if leadership elections are entirely
   * broken.
   */
  public static ForceLeader forceLeaderElection(String collection, String shard) {
    return new ForceLeader(collection, shard);
  }

  // FORCELEADER request
  public static class ForceLeader extends ShardSpecificAdminRequest {
    private ForceLeader(String collection, String shard) {
      super(CollectionAction.FORCELEADER, collection, shard);
    }
  }

  /**
   * A response object for {@link RequestStatus} requests
   */
  public static class RequestStatusResponse extends CollectionAdminResponse {

    public RequestStatusState getRequestStatus() {
      NamedList innerResponse = (NamedList) getResponse().get("status");
      return RequestStatusState.fromKey((String) innerResponse.get("state"));
    }

  }

  /**
   * Returns a SolrRequest for checking the status of an asynchronous request
   *
   * @see CollectionAdminRequest.AsyncCollectionAdminRequest
   */
  public static RequestStatus requestStatus(String requestId) {
    return new RequestStatus(requestId);
  }

  public static void waitForAsyncRequest(String requestId, SolrClient client, long timeout) throws SolrServerException, InterruptedException, IOException {
    requestStatus(requestId).waitFor(client, timeout);
  }

  // REQUESTSTATUS request
  public static class RequestStatus extends CollectionAdminRequest<RequestStatusResponse> {

    protected String requestId = null;

    private RequestStatus(String requestId) {
      super(CollectionAction.REQUESTSTATUS);
      this.requestId = checkNotNull("requestId",requestId);
    }

    public String getRequestId() {
      return this.requestId;
    }

    @Override
    public SolrParams getParams() {
      ModifiableSolrParams params = (ModifiableSolrParams) super.getParams();
      params.set(CoreAdminParams.REQUESTID, requestId);
      return params;
    }

    @Override
    protected RequestStatusResponse createResponse(SolrClient client) {
      return new RequestStatusResponse();
    }

    /**
     * Wait until the asynchronous request is either completed or failed, up to a timeout
     * @param client a SolrClient
     * @param timeoutSeconds the maximum time to wait in seconds
     * @return the last seen state of the request
     */
    public RequestStatusState waitFor(SolrClient client, long timeoutSeconds)
        throws IOException, SolrServerException, InterruptedException {
      long finishTime = System.nanoTime() + TimeUnit.SECONDS.toNanos(timeoutSeconds);
      RequestStatusState state = RequestStatusState.NOT_FOUND;
      while (System.nanoTime() < finishTime) {
        state = this.process(client).getRequestStatus();
        if (state == RequestStatusState.COMPLETED || state == RequestStatusState.FAILED) {
          deleteAsyncId(requestId).process(client);
          return state;
        }
        TimeUnit.SECONDS.sleep(1);
      }
      return state;
    }
  }

  /**
   * Returns a SolrRequest to delete an asynchronous request status
   */
  public static DeleteStatus deleteAsyncId(String requestId) {
    return new DeleteStatus(checkNotNull("requestId",requestId), null);
  }

  /**
   * Returns a SolrRequest to delete a all asynchronous request statuses
   */
  public static DeleteStatus deleteAllAsyncIds() {
    return new DeleteStatus(null, true);
  }

  // DELETESTATUS request
  public static class DeleteStatus extends CollectionAdminRequest<CollectionAdminResponse> {

    protected String requestId = null;
    protected Boolean flush = null;

    private DeleteStatus(String requestId, Boolean flush) {
      super(CollectionAction.DELETESTATUS);
      if (requestId == null && flush == null)
        throw new IllegalArgumentException("Either requestid or flush parameter must be specified.");
      if (requestId != null && flush != null)
        throw new IllegalArgumentException("Both requestid and flush parameters can not be specified together.");
      
      this.requestId = requestId;
      this.flush = flush;
    }

    public String getRequestId() {
      return this.requestId;
    }

    public Boolean getFlush() {
      return this.flush;
    }

    @Override
    public SolrParams getParams() {
      ModifiableSolrParams params = (ModifiableSolrParams) super.getParams();
      if (requestId != null)
        params.set(CoreAdminParams.REQUESTID, requestId);
      if (flush != null)
        params.set(CollectionAdminParams.FLUSH, flush);
      return params;
    }

    @Override
    protected CollectionAdminResponse createResponse(SolrClient client) {
      return new CollectionAdminResponse();
    }

  }

  /**
   * Returns a SolrRequest to create a new alias
   * @param aliasName           the alias name
   * @param aliasedCollections  the collections to alias
   */
  public static CreateAlias createAlias(String aliasName, String aliasedCollections) {
    return new CreateAlias(aliasName, aliasedCollections);
  }

  // CREATEALIAS request
  public static class CreateAlias extends AsyncCollectionAdminRequest {

    protected String aliasName;
    protected String aliasedCollections;

    private CreateAlias(String aliasName, String aliasedCollections) {
      super(CollectionAction.CREATEALIAS);
      this.aliasName = SolrIdentifierValidator.validateAliasName(aliasName);
      this.aliasedCollections = checkNotNull("aliasedCollections",aliasedCollections);
    }

    public String getAliasName() {
      return aliasName;
    }

    public String getAliasedCollections() {
      return this.aliasedCollections;
    }

    @Override
    public SolrParams getParams() {
      ModifiableSolrParams params = (ModifiableSolrParams) super.getParams();
      params.set(CoreAdminParams.NAME, aliasName);
      params.set("collections", aliasedCollections);
      return params;
    }

  }

  /**
   * Returns a SolrRequest to delete an alias
   */
  public static DeleteAlias deleteAlias(String aliasName) {
    return new DeleteAlias(aliasName);
  }

  // DELETEALIAS request
  public static class DeleteAlias extends AsyncCollectionAdminRequest {

    protected String aliasName;

    private DeleteAlias(String aliasName) {
      super(CollectionAction.DELETEALIAS);
      this.aliasName = checkNotNull("aliasName",aliasName);
    }

    @Override
    public SolrParams getParams() {
      ModifiableSolrParams params = new ModifiableSolrParams(super.getParams());
      params.set(CoreAdminParams.NAME, aliasName);
      return params;
    }
  }
  
  /**
   * Returns a SolrRequest to add a replica of type {@link org.apache.solr.common.cloud.Replica.Type#NRT} to a shard in a collection
   *
   */
  public static AddReplica addReplicaToShard(String collection, String shard) {
    return addReplicaToShard(collection, shard, Replica.Type.NRT);
  }

  /**
   * Returns a SolrRequest to add a replica of the specified type to a shard in a collection.  
   * If the replica type is null, the server default will be used.
   *
   */
  public static AddReplica addReplicaToShard(String collection, String shard, Replica.Type replicaType) {
    return new AddReplica(collection, checkNotNull("shard",shard), null, replicaType);
  }

  /**
   * Returns a SolrRequest to add a replica to a collection using a route key
   */
  public static AddReplica addReplicaByRouteKey(String collection, String routeKey) {
    return new AddReplica(collection, null, checkNotNull("routeKey",routeKey), null);
  }

  // ADDREPLICA request
  public static class AddReplica extends AsyncCollectionAdminRequest {

    protected String collection;
    protected String shard;
    protected String node;
    protected String coreName;
    protected String routeKey;
    protected String instanceDir;
    protected String dataDir;
    protected String ulogDir;
    protected Properties properties;
    protected Replica.Type type;

    private AddReplica(String collection, String shard, String routeKey, Replica.Type type) {
      super(CollectionAction.ADDREPLICA);
      this.collection = checkNotNull("collection",collection);
      this.shard = shard;
      this.routeKey = routeKey;
      this.type = type;
    }

    public Properties getProperties() {
      return properties;
    }

    public AddReplica setProperties(Properties properties) {
      this.properties = properties;
      return this;
    }

    public AddReplica withProperty(String key, String value) {
      if (this.properties == null)
        this.properties = new Properties();
      this.properties.setProperty(key, value);
      return this;
    }

    public String getNode() {
      return node;
    }

    public AddReplica setNode(String node) {
      this.node = node;
      return this;
    }

    public String getRouteKey() {
      return routeKey;
    }

    public String getInstanceDir() {
      return instanceDir;
    }

    public String getUlogDir() {
      return ulogDir;
    }

    public AddReplica setInstanceDir(String instanceDir) {
      this.instanceDir = instanceDir;
      return this;
    }

    public String getDataDir() {
      return dataDir;
    }

    public AddReplica setDataDir(String dataDir) {
      this.dataDir = dataDir;
      return this;
    }

    public AddReplica setType(Replica.Type type) {
      this.type = type;
      return this;
    }

    public AddReplica setCoreName(String coreName) {
      this.coreName = coreName;
      return this;
    }

    public AddReplica setUlogDir(String ulogDir) {
      this.ulogDir = ulogDir;
      return this;
    }

    @Override
    public SolrParams getParams() {
      ModifiableSolrParams params = new ModifiableSolrParams(super.getParams());
      params.add(CoreAdminParams.COLLECTION, collection);
      assert ((null == routeKey) ^ (null == shard));
      if (null != shard) {
        params.add(CoreAdminParams.SHARD, shard);
      }
      if (null != routeKey) {
        params.add(ShardParams._ROUTE_, routeKey);
      }
      if (node != null) {
        params.add("node", node);
      }
      if (instanceDir != null)  {
        params.add("instanceDir", instanceDir);
      }
      if (dataDir != null)  {
        params.add("dataDir", dataDir);
      }
      if (ulogDir != null) {
        params.add("ulogDir", ulogDir);
      }
      if (coreName != null) {
        params.add("name", coreName);
      }
      if (type != null) {
        params.add(ZkStateReader.REPLICA_TYPE, type.name());
      }
      if (properties != null) {
        addProperties(params, properties);
      }
      return params;
    }

  }

  /**
   * Returns a SolrRequest to delete a replica from a shard in a collection
   */
  public static DeleteReplica deleteReplica(String collection, String shard, String replica) {
    return new DeleteReplica(collection, checkNotNull("shard",shard), checkNotNull("replica",replica));
  }

  /**
   * Returns a SolrRequest to remove a number of replicas from a specific shard
   */
  public static DeleteReplica deleteReplicasFromShard(String collection, String shard, int count) {
    return new DeleteReplica(collection, checkNotNull("shard",shard), count);
  }

  public static DeleteReplica deleteReplicasFromAllShards(String collection, int count) {
    return new DeleteReplica(collection, count);
  }

  // DELETEREPLICA request
  public static class DeleteReplica extends AsyncCollectionSpecificAdminRequest {

    protected String shard;
    protected String replica;
    protected Boolean onlyIfDown;
    private Boolean deleteDataDir;
    private Boolean deleteInstanceDir;
    private Boolean deleteIndexDir;
    private Integer count;

    private DeleteReplica(String collection, String shard, String replica) {
      super(CollectionAction.DELETEREPLICA, collection);
      this.shard = shard;
      this.replica = replica;
    }

    private DeleteReplica(String collection, String shard, int count) {
      super(CollectionAction.DELETEREPLICA, collection);
      this.shard = shard;
      this.count = count;
    }

    private DeleteReplica(String collection, int count) {
      super(CollectionAction.DELETEREPLICA, collection);
      this.count = count;
    }

    public String getReplica() {
      return this.replica;
    }

    public DeleteReplica setOnlyIfDown(boolean onlyIfDown) {
      this.onlyIfDown = onlyIfDown;
      return this;
    }

    public Boolean getOnlyIfDown() {
      return this.onlyIfDown;
    }

    @Override
    public SolrParams getParams() {
      ModifiableSolrParams params = new ModifiableSolrParams(super.getParams());

      // AsyncCollectionSpecificAdminRequest uses 'name' rather than 'collection'
      // TODO - deal with this inconsistency
      params.remove(CoreAdminParams.NAME);
      params.set(ZkStateReader.COLLECTION_PROP, this.collection);

      if (this.replica != null)
        params.set(ZkStateReader.REPLICA_PROP, this.replica);
      if (this.shard != null)
        params.set(ZkStateReader.SHARD_ID_PROP, this.shard);

      if (onlyIfDown != null) {
        params.set("onlyIfDown", onlyIfDown);
      }
      if (deleteDataDir != null) {
        params.set(CoreAdminParams.DELETE_DATA_DIR, deleteDataDir);
      }
      if (deleteInstanceDir != null) {
        params.set(CoreAdminParams.DELETE_INSTANCE_DIR, deleteInstanceDir);
      }
      if (deleteIndexDir != null) {
        params.set(CoreAdminParams.DELETE_INDEX, deleteIndexDir);
      }
      if (count != null) {
        params.set(COUNT_PROP, count);
      }
      return params;
    }

    public Boolean getDeleteDataDir() {
      return deleteDataDir;
    }

    public DeleteReplica setDeleteDataDir(Boolean deleteDataDir) {
      this.deleteDataDir = deleteDataDir;
      return this;
    }

    public Boolean getDeleteInstanceDir() {
      return deleteInstanceDir;
    }

    public DeleteReplica setDeleteInstanceDir(Boolean deleteInstanceDir) {
      this.deleteInstanceDir = deleteInstanceDir;
      return this;
    }

    public Boolean getDeleteIndexDir() {
      return deleteIndexDir;
    }

    public DeleteReplica setDeleteIndexDir(Boolean deleteIndexDir) {
      this.deleteIndexDir = deleteIndexDir;
      return this;
    }
  }

  /**
   * Returns a SolrRequest to set (or unset) a cluster property
   */
  public static ClusterProp setClusterProperty(String propertyName, String propertyValue) {
    return new ClusterProp(propertyName, propertyValue);
  }

  // CLUSTERPROP request
  public static class ClusterProp extends CollectionAdminRequest<CollectionAdminResponse> {

    private String propertyName;
    private String propertyValue;

    private ClusterProp(String propertyName, String propertyValue) {
      super(CollectionAction.CLUSTERPROP);
      this.propertyName = checkNotNull("propertyName",propertyName);
      this.propertyValue = propertyValue;
    }

    public String getPropertyName() {
      return this.propertyName;
    }

    public String getPropertyValue() {
      return this.propertyValue;
    }

    @Override
    public SolrParams getParams() {
      ModifiableSolrParams params = new ModifiableSolrParams(super.getParams());
      params.add(CoreAdminParams.NAME, propertyName);
      params.add("val", propertyValue);

      return params;
    }

    @Override
    protected CollectionAdminResponse createResponse(SolrClient client) {
      return new CollectionAdminResponse();
    }


  }

  /**
   * Returns a SolrRequest to migrate data matching a split key to another collection
   */
  public static Migrate migrateData(String collection, String targetCollection, String splitKey) {
    return new Migrate(collection, targetCollection, splitKey);
  }

  // MIGRATE request
  public static class Migrate extends AsyncCollectionAdminRequest {

    private String collection;
    private String targetCollection;
    private String splitKey;
    private Integer forwardTimeout;
    private Properties properties;

    private Migrate(String collection, String targetCollection, String splitKey) {
      super(CollectionAction.MIGRATE);
      this.collection = checkNotNull("collection",collection);
      this.targetCollection = checkNotNull("targetCollection",targetCollection);
      this.splitKey = checkNotNull("splitKey",splitKey);
    }

    public String getCollectionName() {
      return collection;
    }

    public String getTargetCollection() {
      return this.targetCollection;
    }

    public String getSplitKey() {
      return this.splitKey;
    }

    public Migrate setForwardTimeout(int forwardTimeout) {
      this.forwardTimeout = forwardTimeout;
      return this;
    }

    public Integer getForwardTimeout() {
      return this.forwardTimeout;
    }

    public Migrate setProperties(Properties properties) {
      this.properties = properties;
      return this;
    }

    public Properties getProperties() {
      return this.properties;
    }

    @Override
    public SolrParams getParams() {
      ModifiableSolrParams params = new ModifiableSolrParams(super.getParams());
      params.set(CoreAdminParams.COLLECTION, collection);
      params.set("target.collection", targetCollection);
      params.set("split.key", splitKey);
      if (forwardTimeout != null) {
        params.set("forward.timeout", forwardTimeout);
      }
      if (properties != null) {
        addProperties(params, properties);
      }

      return params;
    }


  }

  /**
   * Returns a SolrRequest to add a role to a node
   */
  public static AddRole addRole(String node, String role) {
    return new AddRole(node, role);
  }

  // ADDROLE request
  public static class AddRole extends CollectionAdminRoleRequest {
    private AddRole(String node, String role) {
      super(CollectionAction.ADDROLE, node, role);
    }
  }

  /**
   * Returns a SolrRequest to remove a role from a node
   */
  public static RemoveRole removeRole(String node, String role) {
    return new RemoveRole(node, role);
  }

  // REMOVEROLE request
  public static class RemoveRole extends CollectionAdminRoleRequest {
    private RemoveRole(String node, String role) {
      super(CollectionAction.REMOVEROLE, node, role);
    }
  }

  /**
   * Return a SolrRequest to get the Overseer status
   */
  public static OverseerStatus getOverseerStatus() {
    return new OverseerStatus();
  }

  // OVERSEERSTATUS request
  public static class OverseerStatus extends AsyncCollectionAdminRequest {

    public OverseerStatus () {
      super(CollectionAction.OVERSEERSTATUS);
    }

  }

  /**
   * Return a SolrRequest to get the Cluster status
   */
  public static ClusterStatus getClusterStatus() {
    return new ClusterStatus();
  }

  // CLUSTERSTATUS request
  public static class ClusterStatus extends CollectionAdminRequest<CollectionAdminResponse> {

    protected String shardName = null;
    protected String collection = null;
    protected String routeKey = null;

    public ClusterStatus () {
      super(CollectionAction.CLUSTERSTATUS);
    }

    public ClusterStatus setCollectionName(String collectionName) {
      this.collection = collectionName;
      return this;
    }

    public String getCollectionName() {
      return collection;
    }

    public ClusterStatus setShardName(String shard) {
      this.shardName = shard;
      return this;
    }

    public String getShardName() {
      return this.shardName;
    }

    public String getRouteKey() {
      return routeKey;
    }

    public ClusterStatus setRouteKey(String routeKey) {
      this.routeKey = routeKey;
      return this;
    }

    @Override
    public SolrParams getParams() {
      ModifiableSolrParams params = (ModifiableSolrParams) super.getParams();
      if (collection != null) {
        params.set(CoreAdminParams.COLLECTION, collection);
      }
      if (shardName != null) {
        params.set(CoreAdminParams.SHARD, shardName);
      }
      if (routeKey != null) {
        params.set(ShardParams._ROUTE_, routeKey);
      }
      return params;
    }

    @Override
    protected CollectionAdminResponse createResponse(SolrClient client) {
      return new CollectionAdminResponse();
    }

  }

  // LISTALIASES request
  public static class ListAliases extends CollectionAdminRequest<CollectionAdminResponse> {

    public ListAliases() {
      super(CollectionAction.LISTALIASES);
    }

    @Override
    protected CollectionAdminResponse createResponse(SolrClient client) {
      return new CollectionAdminResponse();
    }

  }

  /**
   * Returns a SolrRequest to get a list of collections in the cluster
   */
  public static java.util.List<String> listCollections(SolrClient client) throws IOException, SolrServerException {
    CollectionAdminResponse resp = new List().process(client);
    return (java.util.List<String>) resp.getResponse().get("collections");
  }

  // LIST request
  public static class List extends CollectionAdminRequest<CollectionAdminResponse> {
    public List () {
      super(CollectionAction.LIST);
    }

    @Override
    protected CollectionAdminResponse createResponse(SolrClient client) {
      return new CollectionAdminResponse();
    }
  }

  /**
   * Returns a SolrRequest to add a property to a specific replica
   */
  public static AddReplicaProp addReplicaProperty(String collection, String shard, String replica,
                                                  String propertyName, String propertyValue) {
    return new AddReplicaProp(collection, shard, replica, propertyName, propertyValue);
  }

  // ADDREPLICAPROP request
  public static class AddReplicaProp extends AsyncShardSpecificAdminRequest {

    private String replica;
    private String propertyName;
    private String propertyValue;
    private Boolean shardUnique;

    private AddReplicaProp(String collection, String shard, String replica, String propertyName, String propertyValue) {
      super(CollectionAction.ADDREPLICAPROP, collection, shard);
      this.replica = checkNotNull("replica",replica);
      this.propertyName = checkNotNull("propertyName",propertyName);
      this.propertyValue = checkNotNull("propertyValue",propertyValue);
    }

    public String getReplica() {
      return replica;
    }

    public String getPropertyName() {
      return propertyName;
    }

    public String getPropertyValue() {
      return propertyValue;
    }

    public Boolean getShardUnique() {
      return shardUnique;
    }

    public AddReplicaProp setShardUnique(Boolean shardUnique) {
      this.shardUnique = shardUnique;
      return this;
    }

    @Override
    public SolrParams getParams() {
      ModifiableSolrParams params = new ModifiableSolrParams(super.getParams());
      params.set(CoreAdminParams.REPLICA, replica);
      params.set("property", propertyName);
      params.set("property.value", propertyValue);

      if (shardUnique != null) {
        params.set("shardUnique", shardUnique);
      }

      return params;
    }

  }

  /**
   * Returns a SolrRequest to delete a property from a specific replica
   */
  public static DeleteReplicaProp deleteReplicaProperty(String collection, String shard,
                                                        String replica, String propertyName) {
    return new DeleteReplicaProp(collection, shard, replica, propertyName);
  }

  // DELETEREPLICAPROP request
  public static class DeleteReplicaProp extends AsyncShardSpecificAdminRequest {

    private String replica;
    private String propertyName;

    private DeleteReplicaProp(String collection, String shard, String replica, String propertyName) {
      super(CollectionAction.DELETEREPLICAPROP, collection, shard);
      this.replica = checkNotNull("replica",replica);
      this.propertyName = checkNotNull("propertyName",propertyName);
    }

    public String getReplica() {
      return replica;
    }

    public String getPropertyName() {
      return propertyName;
    }

    @Override
    public SolrParams getParams() {
      ModifiableSolrParams params = new ModifiableSolrParams(super.getParams());
      params.set("replica", replica);
      params.set("property", propertyName);
      return params;
    }


  }

  /**
   * Returns a SolrRequest to migrate a collection state format
   *
   * This is an expert-level request, and should not generally be necessary.
   */
  public static MigrateClusterState migrateCollectionFormat(String collection) {
    return new MigrateClusterState(collection);
  }

  // MIGRATECLUSTERSTATE request
  public static class MigrateClusterState extends AsyncCollectionAdminRequest {

    protected String collection;

    private MigrateClusterState(String collection) {
      super(CollectionAction.MIGRATESTATEFORMAT);
      this.collection = checkNotNull("collection",collection);
    }

    @Override
    public SolrParams getParams() {
      ModifiableSolrParams params = new ModifiableSolrParams(super.getParams());
      params.set(CoreAdminParams.COLLECTION, collection);
      return params;
    }
  }

  /**
   * Returns a SolrRequest to balance a replica property across the shards of a collection
   */
  public static BalanceShardUnique balanceReplicaProperty(String collection, String propertyName) {
    return new BalanceShardUnique(collection, propertyName);
  }

  // BALANCESHARDUNIQUE request
  public static class BalanceShardUnique extends AsyncCollectionAdminRequest {

    protected String collection;
    protected String propertyName;
    protected Boolean onlyActiveNodes;
    protected Boolean shardUnique;

    private BalanceShardUnique(String collection, String propertyName) {
      super(CollectionAction.BALANCESHARDUNIQUE);
      this.collection = checkNotNull("collection",collection);
      this.propertyName = checkNotNull("propertyName",propertyName);
    }

    public String getPropertyName() {
      return propertyName;
    }

    public Boolean getOnlyActiveNodes() {
      return onlyActiveNodes;
    }

    public BalanceShardUnique setOnlyActiveNodes(Boolean onlyActiveNodes) {
      this.onlyActiveNodes = onlyActiveNodes;
      return this;
    }

    public Boolean getShardUnique() {
      return shardUnique;
    }

    public BalanceShardUnique setShardUnique(Boolean shardUnique) {
      this.shardUnique = shardUnique;
      return this;
    }

    public String getCollection() {
      return collection;
    }

    @Override
    public SolrParams getParams() {
      ModifiableSolrParams params = new ModifiableSolrParams(super.getParams());
      params.set(CoreAdminParams.COLLECTION, collection);
      params.set("property", propertyName);
      if (onlyActiveNodes != null)
        params.set("onlyactivenodes", onlyActiveNodes);
      if (shardUnique != null)
        params.set("shardUnique", shardUnique);
      return params;
    }

  }

}<|MERGE_RESOLUTION|>--- conflicted
+++ resolved
@@ -140,13 +140,10 @@
       return asyncId;
     }
 
-<<<<<<< HEAD
-=======
     public void setWaitForFinalState(boolean waitForFinalState) {
       this.waitForFinalState = waitForFinalState;
     }
 
->>>>>>> 487f6762
     public void setAsyncId(String asyncId) {
       this.asyncId = asyncId;
     }
