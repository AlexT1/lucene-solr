--- conflicted
+++ resolved
@@ -25,18 +25,12 @@
 import java.util.Iterator;
 import java.util.List;
 import java.util.Map;
-<<<<<<< HEAD
-import java.util.Set;
-import java.util.concurrent.TimeUnit;
-
-=======
 import java.util.NoSuchElementException;
 import java.util.Set;
 import java.util.concurrent.TimeUnit;
 
 import org.apache.solr.client.solrj.cloud.autoscaling.SolrCloudManager;
 
->>>>>>> 227b441b
 import org.apache.solr.client.solrj.cloud.autoscaling.TriggerEventType;
 import org.apache.solr.common.SolrException;
 import org.apache.solr.common.cloud.ZkStateReader;
@@ -51,10 +45,6 @@
 public class NodeAddedTrigger extends TriggerBase {
   private static final Logger log = LoggerFactory.getLogger(MethodHandles.lookup().lookupClass());
 
-<<<<<<< HEAD
-  private final CoreContainer container;
-=======
->>>>>>> 227b441b
   private final TimeSource timeSource;
 
   private Set<String> lastLiveNodes;
@@ -62,19 +52,11 @@
   private Map<String, Long> nodeNameVsTimeAdded = new HashMap<>();
 
   public NodeAddedTrigger(String name, Map<String, Object> properties,
-<<<<<<< HEAD
-                          CoreContainer container) {
-    super(TriggerEventType.NODEADDED, name, properties, container.getResourceLoader(), container.getZkController().getZkClient());
-    this.container = container;
-    this.timeSource = TimeSource.CURRENT_TIME;
-    lastLiveNodes = new HashSet<>(container.getZkController().getZkStateReader().getClusterState().getLiveNodes());
-=======
                           SolrResourceLoader loader,
                           SolrCloudManager dataProvider) {
     super(TriggerEventType.NODEADDED, name, properties, loader, dataProvider);
     this.timeSource = TimeSource.CURRENT_TIME;
     lastLiveNodes = new HashSet<>(dataProvider.getClusterStateProvider().getLiveNodes());
->>>>>>> 227b441b
     log.debug("Initial livenodes: {}", lastLiveNodes);
     log.debug("NodeAddedTrigger {} instantiated with properties: {}", name, properties);
   }
