--- conflicted
+++ resolved
@@ -126,11 +126,7 @@
         }
       }
 
-<<<<<<< HEAD
-      Set<String> newLiveNodes = new HashSet<>(dataProvider.getClusterStateProvider().getLiveNodes());
-=======
       Set<String> newLiveNodes = new HashSet<>(cloudManager.getClusterStateProvider().getLiveNodes());
->>>>>>> 487f6762
       log.debug("Running NodeLostTrigger: {} with currently live nodes: {}", name, newLiveNodes);
 
       // have any nodes that we were tracking been added to the cluster?
