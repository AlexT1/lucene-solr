--- conflicted
+++ resolved
@@ -201,11 +201,7 @@
           LinkedList<Pair<String, byte[]>> queue = null;
           try {
             // We do not need to filter any nodes here cause all processed nodes are removed once we flush clusterstate
-<<<<<<< HEAD
-            queue = new LinkedList<>(stateUpdateQueue.peekElements(1000, 2000L, (x) -> true));
-=======
             queue = new LinkedList<>(stateUpdateQueue.peekElements(1000, 3000L, (x) -> true));
->>>>>>> 352ec01a
           } catch (KeeperException.SessionExpiredException e) {
             log.warn("Solr cannot talk to ZK, exiting Overseer main queue loop", e);
             return;
