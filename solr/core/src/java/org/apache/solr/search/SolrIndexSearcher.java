--- conflicted
+++ resolved
@@ -19,17 +19,13 @@
 import java.io.Closeable;
 import java.io.IOException;
 import java.lang.invoke.MethodHandles;
-<<<<<<< HEAD
-import java.nio.charset.StandardCharsets;
-=======
-import java.net.URL;
->>>>>>> 99af8302
 import java.util.ArrayList;
 import java.util.Arrays;
 import java.util.Collections;
 import java.util.Comparator;
 import java.util.Date;
 import java.util.HashMap;
+import java.util.HashSet;
 import java.util.List;
 import java.util.Map;
 import java.util.Objects;
@@ -83,7 +79,6 @@
 import org.apache.solr.uninverting.UninvertingReader;
 import org.apache.solr.update.IndexFingerprint;
 import org.apache.solr.update.SolrIndexConfig;
-import org.apache.solr.util.stats.MetricUtils;
 import org.slf4j.Logger;
 import org.slf4j.LoggerFactory;
 
@@ -142,11 +137,7 @@
   private final String path;
   private boolean releaseDirectory;
 
-<<<<<<< HEAD
   private Set<String> metricNames = new HashSet<>();
-=======
-  private final NamedList<Object> readerStats;
->>>>>>> 99af8302
 
   private static DirectoryReader getReader(SolrCore core, SolrIndexConfig config, DirectoryFactory directoryFactory,
                                            String path) throws IOException {
